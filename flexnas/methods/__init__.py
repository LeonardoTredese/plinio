# *----------------------------------------------------------------------------*
# * Copyright (C) 2022 Politecnico di Torino, Italy                            *
# * SPDX-License-Identifier: Apache-2.0                                        *
# *                                                                            *
# * Licensed under the Apache License, Version 2.0 (the "License");            *
# * you may not use this file except in compliance with the License.           *
# * You may obtain a copy of the License at                                    *
# *                                                                            *
# * http://www.apache.org/licenses/LICENSE-2.0                                 *
# *                                                                            *
# * Unless required by applicable law or agreed to in writing, software        *
# * distributed under the License is distributed on an "AS IS" BASIS,          *
# * WITHOUT WARRANTIES OR CONDITIONS OF ANY KIND, either express or implied.   *
# * See the License for the specific language governing permissions and        *
# * limitations under the License.                                             *
# *                                                                            *
# * Author:  Daniele Jahier Pagliari <daniele.jahier@polito.it>                *
# *----------------------------------------------------------------------------*
from .dnas_base import DNAS
from .pit import PIT
<<<<<<< HEAD
from .supernet import SuperNet, SuperNetTracer
from .supernet import SuperNetModule
from .supernet import PaddedModule
from .pit_supernet import PITSuperNetModule, PITSuperNet, PITSuperNetCombiner

__all__ = ['DNAS', 'PIT', 'SuperNet', 'SuperNetModule', 'PaddedModule', 'SuperNetTracer',
           'PITSuperNetModule', 'PITSuperNet', 'PITSuperNetCombiner']
=======
from .mixprec import MixPrec

__all__ = ['DNAS', 'PIT', 'MixPrec']
>>>>>>> e5e7bb70
<|MERGE_RESOLUTION|>--- conflicted
+++ resolved
@@ -18,16 +18,11 @@
 # *----------------------------------------------------------------------------*
 from .dnas_base import DNAS
 from .pit import PIT
-<<<<<<< HEAD
 from .supernet import SuperNet, SuperNetTracer
 from .supernet import SuperNetModule
 from .supernet import PaddedModule
 from .pit_supernet import PITSuperNetModule, PITSuperNet, PITSuperNetCombiner
+from .mixprec import MixPrec
 
 __all__ = ['DNAS', 'PIT', 'SuperNet', 'SuperNetModule', 'PaddedModule', 'SuperNetTracer',
-           'PITSuperNetModule', 'PITSuperNet', 'PITSuperNetCombiner']
-=======
-from .mixprec import MixPrec
-
-__all__ = ['DNAS', 'PIT', 'MixPrec']
->>>>>>> e5e7bb70
+           'PITSuperNetModule', 'PITSuperNet', 'PITSuperNetCombiner', 'MixPrec']